--- conflicted
+++ resolved
@@ -16,37 +16,42 @@
 
 package com.android.server.ethernet;
 
-import static com.android.internal.util.Preconditions.checkNotNull;
-
 import android.annotation.NonNull;
 import android.annotation.Nullable;
 import android.content.Context;
 import android.net.ConnectivityManager;
+import android.net.EthernetManager;
 import android.net.EthernetNetworkSpecifier;
+import android.net.IEthernetNetworkManagementListener;
+import android.net.EthernetNetworkManagementException;
 import android.net.IpConfiguration;
 import android.net.IpConfiguration.IpAssignment;
 import android.net.IpConfiguration.ProxySettings;
 import android.net.LinkProperties;
-import android.net.NetworkAgent;
+import android.net.Network;
 import android.net.NetworkAgentConfig;
 import android.net.NetworkCapabilities;
 import android.net.NetworkFactory;
+import android.net.NetworkProvider;
 import android.net.NetworkRequest;
 import android.net.NetworkSpecifier;
 import android.net.ip.IIpClient;
 import android.net.ip.IpClientCallbacks;
+import android.net.ip.IpClientManager;
 import android.net.ip.IpClientUtil;
 import android.net.shared.ProvisioningConfiguration;
-import android.net.util.InterfaceParams;
 import android.os.ConditionVariable;
 import android.os.Handler;
+import android.os.Looper;
 import android.os.RemoteException;
 import android.text.TextUtils;
 import android.util.AndroidRuntimeException;
 import android.util.Log;
 import android.util.SparseArray;
 
+import com.android.internal.annotations.VisibleForTesting;
 import com.android.internal.util.IndentingPrintWriter;
+import com.android.net.module.util.InterfaceParams;
 
 import java.io.FileDescriptor;
 import java.util.Objects;
@@ -69,6 +74,27 @@
             new ConcurrentHashMap<>();
     private final Handler mHandler;
     private final Context mContext;
+    final Dependencies mDeps;
+
+    public static class Dependencies {
+        public void makeIpClient(Context context, String iface, IpClientCallbacks callbacks) {
+            IpClientUtil.makeIpClient(context, iface, callbacks);
+        }
+
+        public IpClientManager makeIpClientManager(@NonNull final IIpClient ipClient) {
+            return new IpClientManager(ipClient, TAG);
+        }
+
+        public EthernetNetworkAgent makeEthernetNetworkAgent(Context context, Looper looper,
+                NetworkCapabilities nc, LinkProperties lp, NetworkAgentConfig config,
+                NetworkProvider provider, EthernetNetworkAgent.Callbacks cb) {
+            return new EthernetNetworkAgent(context, looper, nc, lp, config, provider, cb);
+        }
+
+        public InterfaceParams getNetworkInterfaceByName(String name) {
+            return InterfaceParams.getByName(name);
+        }
+    }
 
     public static class ConfigurationException extends AndroidRuntimeException {
         public ConfigurationException(String msg) {
@@ -76,11 +102,17 @@
         }
     }
 
-    public EthernetNetworkFactory(Handler handler, Context context, NetworkCapabilities filter) {
-        super(handler.getLooper(), context, NETWORK_TYPE, filter);
+    public EthernetNetworkFactory(Handler handler, Context context) {
+        this(handler, context, new Dependencies());
+    }
+
+    @VisibleForTesting
+    EthernetNetworkFactory(Handler handler, Context context, Dependencies deps) {
+        super(handler.getLooper(), context, NETWORK_TYPE, createDefaultNetworkCapabilities());
 
         mHandler = handler;
         mContext = context;
+        mDeps = deps;
 
         setScoreFilter(NETWORK_SCORE);
     }
@@ -137,8 +169,9 @@
                 .toArray(String[]::new);
     }
 
-    void addInterface(String ifaceName, String hwAddress, NetworkCapabilities capabilities,
-             IpConfiguration ipConfiguration) {
+    void addInterface(@NonNull final String ifaceName, @NonNull final String hwAddress,
+            @NonNull final IpConfiguration ipConfig,
+            @NonNull final NetworkCapabilities capabilities) {
         if (mTrackingInterfaces.containsKey(ifaceName)) {
             Log.e(TAG, "Interface with name " + ifaceName + " already exists.");
             return;
@@ -152,17 +185,53 @@
             Log.d(TAG, "addInterface, iface: " + ifaceName + ", capabilities: " + nc);
         }
 
-<<<<<<< HEAD
-        NetworkInterfaceState iface = new NetworkInterfaceState(
-                ifaceName, hwAddress, mHandler, mContext, capabilities, this);
-        iface.setIpConfig(ipConfiguration);
-=======
         final NetworkInterfaceState iface = new NetworkInterfaceState(
                 ifaceName, hwAddress, mHandler, mContext, ipConfig, nc, this, mDeps);
->>>>>>> cefcb493
         mTrackingInterfaces.put(ifaceName, iface);
-
         updateCapabilityFilter();
+    }
+
+    @VisibleForTesting
+    protected int getInterfaceState(@NonNull String iface) {
+        final NetworkInterfaceState interfaceState = mTrackingInterfaces.get(iface);
+        if (interfaceState == null) {
+            return EthernetManager.STATE_ABSENT;
+        } else if (!interfaceState.mLinkUp) {
+            return EthernetManager.STATE_LINK_DOWN;
+        } else {
+            return EthernetManager.STATE_LINK_UP;
+        }
+    }
+
+    /**
+     * Update a network's configuration and restart it if necessary.
+     *
+     * @param ifaceName the interface name of the network to be updated.
+     * @param ipConfig the desired {@link IpConfiguration} for the given network.
+     * @param capabilities the desired {@link NetworkCapabilities} for the given network. If
+     *                     {@code null} is passed, then the network's current
+     *                     {@link NetworkCapabilities} will be used in support of existing APIs as
+     *                     the public API does not allow this.
+     * @param listener an optional {@link IEthernetNetworkManagementListener} to notify callers of
+     *                 completion.
+     */
+    @VisibleForTesting(visibility = VisibleForTesting.Visibility.PACKAGE)
+    protected void updateInterface(@NonNull final String ifaceName,
+            @NonNull final IpConfiguration ipConfig,
+            @Nullable final NetworkCapabilities capabilities,
+            @Nullable final IEthernetNetworkManagementListener listener) {
+        enforceInterfaceIsTracked(ifaceName);
+        final NetworkInterfaceState iface = mTrackingInterfaces.get(ifaceName);
+        iface.updateInterface(ipConfig, capabilities, listener);
+        mTrackingInterfaces.put(ifaceName, iface);
+        updateCapabilityFilter();
+    }
+
+    private void enforceInterfaceIsTracked(@NonNull final String ifaceName) {
+        if (!hasInterface(ifaceName)) {
+            throw new UnsupportedOperationException(
+                    "Interface with name " + ifaceName + " is not being tracked.");
+        }
     }
 
     private static NetworkCapabilities mixInCapabilities(NetworkCapabilities nc,
@@ -174,22 +243,25 @@
     }
 
     private void updateCapabilityFilter() {
-        NetworkCapabilities capabilitiesFilter =
-                NetworkCapabilities.Builder.withoutDefaultCapabilities()
-                .addTransportType(NetworkCapabilities.TRANSPORT_ETHERNET)
-                .build();
-
+        NetworkCapabilities capabilitiesFilter = createDefaultNetworkCapabilities();
         for (NetworkInterfaceState iface:  mTrackingInterfaces.values()) {
             capabilitiesFilter = mixInCapabilities(capabilitiesFilter, iface.mCapabilities);
         }
 
         if (DBG) Log.d(TAG, "updateCapabilityFilter: " + capabilitiesFilter);
         setCapabilityFilter(capabilitiesFilter);
+    }
+
+    private static NetworkCapabilities createDefaultNetworkCapabilities() {
+        return NetworkCapabilities.Builder
+                .withoutDefaultCapabilities()
+                .addTransportType(NetworkCapabilities.TRANSPORT_ETHERNET).build();
     }
 
     void removeInterface(String interfaceName) {
         NetworkInterfaceState iface = mTrackingInterfaces.remove(interfaceName);
         if (iface != null) {
+            iface.maybeSendNetworkManagementCallbackForAbort();
             iface.stop();
         }
 
@@ -197,8 +269,13 @@
     }
 
     /** Returns true if state has been modified */
-    boolean updateInterfaceLinkState(String ifaceName, boolean up) {
+    @VisibleForTesting(visibility = VisibleForTesting.Visibility.PACKAGE)
+    protected boolean updateInterfaceLinkState(@NonNull final String ifaceName, final boolean up,
+            @Nullable final IEthernetNetworkManagementListener listener) {
         if (!mTrackingInterfaces.containsKey(ifaceName)) {
+            maybeSendNetworkManagementCallback(listener, null,
+                    new EthernetNetworkManagementException(
+                            ifaceName + " can't be updated as it is not available."));
             return false;
         }
 
@@ -207,18 +284,12 @@
         }
 
         NetworkInterfaceState iface = mTrackingInterfaces.get(ifaceName);
-        return iface.updateLinkState(up);
-    }
-
-    boolean hasInterface(String interfacName) {
-        return mTrackingInterfaces.containsKey(interfacName);
-    }
-
-    void updateIpConfiguration(String iface, IpConfiguration ipConfiguration) {
-        NetworkInterfaceState network = mTrackingInterfaces.get(iface);
-        if (network != null) {
-            network.setIpConfig(ipConfiguration);
-        }
+        return iface.updateLinkState(up, listener);
+    }
+
+    @VisibleForTesting
+    protected boolean hasInterface(String ifaceName) {
+        return mTrackingInterfaces.containsKey(ifaceName);
     }
 
     private NetworkInterfaceState networkForRequest(NetworkRequest request) {
@@ -252,81 +323,78 @@
         return network;
     }
 
-    private static class NetworkInterfaceState {
+    private static void maybeSendNetworkManagementCallback(
+            @Nullable final IEthernetNetworkManagementListener listener,
+            @Nullable final Network network,
+            @Nullable final EthernetNetworkManagementException e) {
+        if (null == listener) {
+            return;
+        }
+
+        try {
+            listener.onComplete(network, e);
+        } catch (RemoteException re) {
+            Log.e(TAG, "Can't send onComplete for network management callback", re);
+        }
+    }
+
+    @VisibleForTesting
+    static class NetworkInterfaceState {
         final String name;
 
         private final String mHwAddress;
-        private final NetworkCapabilities mCapabilities;
         private final Handler mHandler;
         private final Context mContext;
         private final NetworkFactory mNetworkFactory;
-        private final int mLegacyType;
+        private final Dependencies mDeps;
 
         private static String sTcpBufferSizes = null;  // Lazy initialized.
 
         private boolean mLinkUp;
+        private int mLegacyType;
         private LinkProperties mLinkProperties = new LinkProperties();
 
-        private volatile @Nullable IIpClient mIpClient;
-        private @Nullable IpClientCallbacksImpl mIpClientCallback;
-        private @Nullable NetworkAgent mNetworkAgent;
+        private volatile @Nullable IpClientManager mIpClient;
+        private @NonNull NetworkCapabilities mCapabilities;
+        private @Nullable EthernetIpClientCallback mIpClientCallback;
+        private @Nullable EthernetNetworkAgent mNetworkAgent;
         private @Nullable IpConfiguration mIpConfig;
 
         /**
-         * An object to contain all transport type information, including base network score and
-         * the legacy transport type it maps to (if any)
+         * A map of TRANSPORT_* types to legacy transport types available for each type an ethernet
+         * interface could propagate.
+         *
+         * There are no legacy type equivalents to LOWPAN or WIFI_AWARE. These types are set to
+         * TYPE_NONE to match the behavior of their own network factories.
          */
-        private static class TransportInfo {
-            final int mLegacyType;
-            final int mScore;
-
-            private TransportInfo(int legacyType, int score) {
-                mLegacyType = legacyType;
-                mScore = score;
-            }
-        }
-
-        /**
-         * A map of TRANSPORT_* types to TransportInfo, making scoring and legacy type information
-         * available for each type an ethernet interface could propagate.
-         *
-         * Unfortunately, base scores for the various transports are not yet centrally located.
-         * They've been lifted from the corresponding NetworkFactory files in the meantime.
-         *
-         * Additionally, there are no legacy type equivalents to LOWPAN or WIFI_AWARE. These types
-         * are set to TYPE_NONE to match the behavior of their own network factories.
-         */
-        private static final SparseArray<TransportInfo> sTransports = new SparseArray();
+        private static final SparseArray<Integer> sTransports = new SparseArray();
         static {
-            // LowpanInterfaceTracker.NETWORK_SCORE
-            sTransports.put(NetworkCapabilities.TRANSPORT_LOWPAN,
-                    new TransportInfo(ConnectivityManager.TYPE_NONE, 30));
-            // WifiAwareDataPathStateManager.NETWORK_FACTORY_SCORE_AVAIL
+            sTransports.put(NetworkCapabilities.TRANSPORT_ETHERNET,
+                    ConnectivityManager.TYPE_ETHERNET);
+            sTransports.put(NetworkCapabilities.TRANSPORT_BLUETOOTH,
+                    ConnectivityManager.TYPE_BLUETOOTH);
+            sTransports.put(NetworkCapabilities.TRANSPORT_WIFI, ConnectivityManager.TYPE_WIFI);
+            sTransports.put(NetworkCapabilities.TRANSPORT_CELLULAR,
+                    ConnectivityManager.TYPE_MOBILE);
+            sTransports.put(NetworkCapabilities.TRANSPORT_LOWPAN, ConnectivityManager.TYPE_NONE);
             sTransports.put(NetworkCapabilities.TRANSPORT_WIFI_AWARE,
-                    new TransportInfo(ConnectivityManager.TYPE_NONE, 1));
-            // EthernetNetworkFactory.NETWORK_SCORE
-            sTransports.put(NetworkCapabilities.TRANSPORT_ETHERNET,
-                    new TransportInfo(ConnectivityManager.TYPE_ETHERNET, 70));
-            // BluetoothTetheringNetworkFactory.NETWORK_SCORE
-            sTransports.put(NetworkCapabilities.TRANSPORT_BLUETOOTH,
-                    new TransportInfo(ConnectivityManager.TYPE_BLUETOOTH, 69));
-            // WifiNetworkFactory.SCORE_FILTER / NetworkAgent.WIFI_BASE_SCORE
-            sTransports.put(NetworkCapabilities.TRANSPORT_WIFI,
-                    new TransportInfo(ConnectivityManager.TYPE_WIFI, 60));
-            // TelephonyNetworkFactory.TELEPHONY_NETWORK_SCORE
-            sTransports.put(NetworkCapabilities.TRANSPORT_CELLULAR,
-                    new TransportInfo(ConnectivityManager.TYPE_MOBILE, 50));
+                    ConnectivityManager.TYPE_NONE);
         }
 
         long refCount = 0;
 
-        private class IpClientCallbacksImpl extends IpClientCallbacks {
+        private class EthernetIpClientCallback extends IpClientCallbacks {
             private final ConditionVariable mIpClientStartCv = new ConditionVariable(false);
             private final ConditionVariable mIpClientShutdownCv = new ConditionVariable(false);
+            @Nullable IEthernetNetworkManagementListener mNetworkManagementListener;
+
+            EthernetIpClientCallback(@Nullable final IEthernetNetworkManagementListener listener) {
+                mNetworkManagementListener = listener;
+            }
 
             @Override
             public void onIpClientCreated(IIpClient ipClient) {
-                mIpClient = ipClient;
+                mIpClient = mDeps.makeIpClientManager(ipClient);
                 mIpClientStartCv.open();
             }
 
@@ -340,17 +408,22 @@
 
             @Override
             public void onProvisioningSuccess(LinkProperties newLp) {
-                mHandler.post(() -> onIpLayerStarted(newLp));
+                mHandler.post(() -> onIpLayerStarted(newLp, mNetworkManagementListener));
             }
 
             @Override
             public void onProvisioningFailure(LinkProperties newLp) {
-                mHandler.post(() -> onIpLayerStopped(newLp));
+                mHandler.post(() -> onIpLayerStopped(mNetworkManagementListener));
             }
 
             @Override
             public void onLinkPropertiesChange(LinkProperties newLp) {
                 mHandler.post(() -> updateLinkProperties(newLp));
+            }
+
+            @Override
+            public void onReachabilityLost(String logMsg) {
+                mHandler.post(() -> updateNeighborLostEvent(logMsg));
             }
 
             @Override
@@ -360,53 +433,18 @@
             }
         }
 
-        private static void shutdownIpClient(IIpClient ipClient) {
-            try {
-                ipClient.shutdown();
-            } catch (RemoteException e) {
-                Log.e(TAG, "Error stopping IpClient", e);
-            }
-        }
-
         NetworkInterfaceState(String ifaceName, String hwAddress, Handler handler, Context context,
-                @NonNull NetworkCapabilities capabilities, NetworkFactory networkFactory) {
+                @NonNull IpConfiguration ipConfig, @NonNull NetworkCapabilities capabilities,
+                NetworkFactory networkFactory, Dependencies deps) {
             name = ifaceName;
-            mCapabilities = checkNotNull(capabilities);
+            mIpConfig = Objects.requireNonNull(ipConfig);
+            mCapabilities = Objects.requireNonNull(capabilities);
+            mLegacyType = getLegacyType(mCapabilities);
             mHandler = handler;
             mContext = context;
             mNetworkFactory = networkFactory;
-            int legacyType = ConnectivityManager.TYPE_NONE;
-            int[] transportTypes = mCapabilities.getTransportTypes();
-
-            if (transportTypes.length > 0) {
-                legacyType = getLegacyType(transportTypes[0]);
-            } else {
-                // Should never happen as transport is always one of ETHERNET or a valid override
-                throw new ConfigurationException("Network Capabilities do not have an associated "
-                        + "transport type.");
-            }
-
+            mDeps = deps;
             mHwAddress = hwAddress;
-            mLegacyType = legacyType;
-        }
-
-        void setIpConfig(IpConfiguration ipConfig) {
-            if (Objects.equals(this.mIpConfig, ipConfig)) {
-                if (DBG) Log.d(TAG, "ipConfig have not changed,so ignore setIpConfig");
-                return;
-            }
-            this.mIpConfig = ipConfig;
-            if (mNetworkAgent != null) {
-                restart();
-            }
-        }
-
-        boolean satisfied(NetworkCapabilities requestedCapabilities) {
-            return requestedCapabilities.satisfiedByNetworkCapabilities(mCapabilities);
-        }
-
-        boolean isRestricted() {
-            return !mCapabilities.hasCapability(NetworkCapabilities.NET_CAPABILITY_NOT_RESTRICTED);
         }
 
         /**
@@ -414,43 +452,55 @@
          * to legacy TYPE_NONE if there is no known conversion
          */
         private static int getLegacyType(int transport) {
-            TransportInfo transportInfo = sTransports.get(transport, /* if dne */ null);
-            if (transportInfo != null) {
-                return transportInfo.mLegacyType;
-            }
-            return ConnectivityManager.TYPE_NONE;
-        }
-
-        /**
-         * Determines the network score based on the transport associated with the interface.
-         * Ethernet interfaces could propagate a transport types forward. Since we can't
-         * get more information about the statuses of the interfaces on the other end of the local
-         * interface, we'll best-effort assign the score as the base score of the assigned transport
-         * when the link is up. When the link is down, the score is set to zero.
-         *
-         * This function is called with the purpose of assigning and updating the network score of
-         * the member NetworkAgent.
-         */
-        private int getNetworkScore() {
-            // never set the network score below 0.
-            if (!mLinkUp) {
-                return 0;
-            }
-
-            int[] transportTypes = mCapabilities.getTransportTypes();
-            if (transportTypes.length < 1) {
-                Log.w(TAG, "Network interface '" + mLinkProperties.getInterfaceName() + "' has no "
-                        + "transport type associated with it. Score set to zero");
-                return 0;
-            }
-            TransportInfo transportInfo = sTransports.get(transportTypes[0], /* if dne */ null);
-            if (transportInfo != null) {
-                return transportInfo.mScore;
-            }
-            return 0;
+            return sTransports.get(transport, ConnectivityManager.TYPE_NONE);
+        }
+
+        private static int getLegacyType(@NonNull final NetworkCapabilities capabilities) {
+            final int[] transportTypes = capabilities.getTransportTypes();
+            if (transportTypes.length > 0) {
+                return getLegacyType(transportTypes[0]);
+            }
+
+            // Should never happen as transport is always one of ETHERNET or a valid override
+            throw new ConfigurationException("Network Capabilities do not have an associated "
+                    + "transport type.");
+        }
+
+        private void setCapabilities(@NonNull final NetworkCapabilities capabilities) {
+            mCapabilities = new NetworkCapabilities(capabilities);
+            mLegacyType = getLegacyType(mCapabilities);
+        }
+
+        void updateInterface(@NonNull final IpConfiguration ipConfig,
+                @Nullable final NetworkCapabilities capabilities,
+                @Nullable final IEthernetNetworkManagementListener listener) {
+            if (DBG) {
+                Log.d(TAG, "updateInterface, iface: " + name
+                        + ", ipConfig: " + ipConfig + ", old ipConfig: " + mIpConfig
+                        + ", capabilities: " + capabilities + ", old capabilities: " + mCapabilities
+                        + ", listener: " + listener
+                );
+            }
+
+            mIpConfig = ipConfig;
+            setCapabilities(capabilities);
+            // Send an abort callback if a request is filed before the previous one has completed.
+            maybeSendNetworkManagementCallbackForAbort();
+            // TODO: Update this logic to only do a restart if required. Although a restart may
+            //  be required due to the capabilities or ipConfiguration values, not all
+            //  capabilities changes require a restart.
+            restart(listener);
+        }
+
+        boolean isRestricted() {
+            return !mCapabilities.hasCapability(NetworkCapabilities.NET_CAPABILITY_NOT_RESTRICTED);
         }
 
         private void start() {
+            start(null);
+        }
+
+        private void start(@Nullable final IEthernetNetworkManagementListener listener) {
             if (mIpClient != null) {
                 if (DBG) Log.d(TAG, "IpClient already started");
                 return;
@@ -459,9 +509,10 @@
                 Log.d(TAG, String.format("Starting Ethernet IpClient(%s)", name));
             }
 
-            mIpClientCallback = new IpClientCallbacksImpl();
-            IpClientUtil.makeIpClient(mContext, name, mIpClientCallback);
+            mIpClientCallback = new EthernetIpClientCallback(listener);
+            mDeps.makeIpClient(mContext, name, mIpClientCallback);
             mIpClientCallback.awaitIpClientStart();
+
             if (sTcpBufferSizes == null) {
                 sTcpBufferSizes = mContext.getResources().getString(
                         com.android.internal.R.string.config_ethernet_tcp_buffers);
@@ -469,7 +520,16 @@
             provisionIpClient(mIpClient, mIpConfig, sTcpBufferSizes);
         }
 
-        void onIpLayerStarted(LinkProperties linkProperties) {
+        void onIpLayerStarted(@NonNull final LinkProperties linkProperties,
+                @Nullable final IEthernetNetworkManagementListener listener) {
+            if(mIpClient == null) {
+                // This call comes from a message posted on the handler thread, but the IpClient has
+                // since been stopped such as may be the case if updateInterfaceLinkState() is
+                // queued on the handler thread prior. As network management callbacks are sent in
+                // stop(), there is no need to send them again here.
+                if (DBG) Log.d(TAG, "IpClient is not initialized.");
+                return;
+            }
             if (mNetworkAgent != null) {
                 Log.e(TAG, "Already have a NetworkAgent - aborting new request");
                 stop();
@@ -483,48 +543,122 @@
                     .setLegacyTypeName(NETWORK_TYPE)
                     .setLegacyExtraInfo(mHwAddress)
                     .build();
-            mNetworkAgent = new NetworkAgent(mContext, mHandler.getLooper(),
-                    NETWORK_TYPE, mCapabilities, mLinkProperties,
-                    getNetworkScore(), config, mNetworkFactory.getProvider()) {
-                public void unwanted() {
-                    if (this == mNetworkAgent) {
-                        stop();
-                    } else if (mNetworkAgent != null) {
-                        Log.d(TAG, "Ignoring unwanted as we have a more modern " +
-                                "instance");
-                    }  // Otherwise, we've already called stop.
-                }
-            };
+            mNetworkAgent = mDeps.makeEthernetNetworkAgent(mContext, mHandler.getLooper(),
+                    mCapabilities, mLinkProperties, config, mNetworkFactory.getProvider(),
+                    new EthernetNetworkAgent.Callbacks() {
+                        @Override
+                        public void onNetworkUnwanted() {
+                            // if mNetworkAgent is null, we have already called stop.
+                            if (mNetworkAgent == null) return;
+
+                            if (this == mNetworkAgent.getCallbacks()) {
+                                stop();
+                            } else {
+                                Log.d(TAG, "Ignoring unwanted as we have a more modern " +
+                                        "instance");
+                            }
+                        }
+                    });
             mNetworkAgent.register();
             mNetworkAgent.markConnected();
-        }
-
-        void onIpLayerStopped(LinkProperties linkProperties) {
-            // This cannot happen due to provisioning timeout, because our timeout is 0. It can only
-            // happen if we're provisioned and we lose provisioning.
-            stop();
-            // If the interface has disappeared provisioning will fail over and over again, so
-            // there is no point in starting again
-            if (null != InterfaceParams.getByName(name)) {
-                start();
+            realizeNetworkManagementCallback(mNetworkAgent.getNetwork(), null);
+        }
+
+        void onIpLayerStopped(@Nullable final IEthernetNetworkManagementListener listener) {
+            // This cannot happen due to provisioning timeout, because our timeout is 0. It can
+            // happen due to errors while provisioning or on provisioning loss.
+            if(mIpClient == null) {
+                if (DBG) Log.d(TAG, "IpClient is not initialized.");
+                return;
+            }
+            // There is no point in continuing if the interface is gone as stop() will be triggered
+            // by removeInterface() when processed on the handler thread and start() won't
+            // work for a non-existent interface.
+            if (null == mDeps.getNetworkInterfaceByName(name)) {
+                if (DBG) Log.d(TAG, name + " is no longer available.");
+                // Send a callback in case a provisioning request was in progress.
+                maybeSendNetworkManagementCallbackForAbort();
+                return;
+            }
+            restart(listener);
+        }
+
+        private void maybeSendNetworkManagementCallbackForAbort() {
+            realizeNetworkManagementCallback(null,
+                    new EthernetNetworkManagementException(
+                            "The IP provisioning request has been aborted."));
+        }
+
+        // Must be called on the handler thread
+        private void realizeNetworkManagementCallback(@Nullable final Network network,
+                @Nullable final EthernetNetworkManagementException e) {
+            ensureRunningOnEthernetHandlerThread();
+            if (null == mIpClientCallback) {
+                return;
+            }
+
+            EthernetNetworkFactory.maybeSendNetworkManagementCallback(
+                    mIpClientCallback.mNetworkManagementListener, network, e);
+            // Only send a single callback per listener.
+            mIpClientCallback.mNetworkManagementListener = null;
+        }
+
+        private void ensureRunningOnEthernetHandlerThread() {
+            if (mHandler.getLooper().getThread() != Thread.currentThread()) {
+                throw new IllegalStateException(
+                        "Not running on the Ethernet thread: "
+                                + Thread.currentThread().getName());
             }
         }
 
         void updateLinkProperties(LinkProperties linkProperties) {
+            if(mIpClient == null) {
+                if (DBG) Log.d(TAG, "IpClient is not initialized.");
+                return;
+            }
             mLinkProperties = linkProperties;
             if (mNetworkAgent != null) {
-                mNetworkAgent.sendLinkProperties(linkProperties);
-            }
+                mNetworkAgent.sendLinkPropertiesImpl(linkProperties);
+            }
+        }
+
+        void updateNeighborLostEvent(String logMsg) {
+            if(mIpClient == null) {
+                if (DBG) Log.d(TAG, "IpClient is not initialized.");
+                return;
+            }
+            Log.i(TAG, "updateNeighborLostEvent " + logMsg);
+            // Reachability lost will be seen only if the gateway is not reachable.
+            // Since ethernet FW doesn't have the mechanism to scan for new networks
+            // like WiFi, simply restart.
+            // If there is a better network, that will become default and apps
+            // will be able to use internet. If ethernet gets connected again,
+            // and has backhaul connectivity, it will become default.
+            restart();
         }
 
         /** Returns true if state has been modified */
-        boolean updateLinkState(boolean up) {
-            if (mLinkUp == up) return false;
+        boolean updateLinkState(final boolean up,
+                @Nullable final IEthernetNetworkManagementListener listener) {
+            if (mLinkUp == up)  {
+                EthernetNetworkFactory.maybeSendNetworkManagementCallback(listener, null,
+                        new EthernetNetworkManagementException(
+                                "No changes with requested link state " + up + " for " + name));
+                return false;
+            }
             mLinkUp = up;
 
-            stop();
-            if (up) {
-                start();
+            if (!up) { // was up, goes down
+                // Save an instance of the current network to use with the callback before stop().
+                final Network network = mNetworkAgent != null ? mNetworkAgent.getNetwork() : null;
+                // Send an abort on a provisioning request callback if necessary before stopping.
+                maybeSendNetworkManagementCallbackForAbort();
+                stop();
+                // If only setting the interface down, send a callback to signal completion.
+                EthernetNetworkFactory.maybeSendNetworkManagementCallback(listener, network, null);
+            } else { // was down, goes up
+                stop();
+                start(listener);
             }
 
             return true;
@@ -533,7 +667,7 @@
         void stop() {
             // Invalidate all previous start requests
             if (mIpClient != null) {
-                shutdownIpClient(mIpClient);
+                mIpClient.shutdown();
                 mIpClientCallback.awaitIpClientShutdown();
                 mIpClient = null;
             }
@@ -546,63 +680,40 @@
             mLinkProperties.clear();
         }
 
-        private void updateAgent() {
-            if (mNetworkAgent == null) return;
-            if (DBG) {
-                Log.i(TAG, "Updating mNetworkAgent with: " +
-                        mCapabilities + ", " +
-                        mLinkProperties);
-            }
-            mNetworkAgent.sendNetworkCapabilities(mCapabilities);
-            mNetworkAgent.sendLinkProperties(mLinkProperties);
-
-            // As a note, getNetworkScore() is fairly expensive to calculate. This is fine for now
-            // since the agent isn't updated frequently. Consider caching the score in the future if
-            // agent updating is required more often
-            mNetworkAgent.sendNetworkScore(getNetworkScore());
-        }
-
-        private static void provisionIpClient(IIpClient ipClient, IpConfiguration config,
-                String tcpBufferSizes) {
+        private static void provisionIpClient(@NonNull final IpClientManager ipClient,
+                @NonNull final IpConfiguration config, @NonNull final String tcpBufferSizes) {
             if (config.getProxySettings() == ProxySettings.STATIC ||
                     config.getProxySettings() == ProxySettings.PAC) {
-                try {
-                    ipClient.setHttpProxy(config.getHttpProxy());
-                } catch (RemoteException e) {
-                    e.rethrowFromSystemServer();
-                }
+                ipClient.setHttpProxy(config.getHttpProxy());
             }
 
             if (!TextUtils.isEmpty(tcpBufferSizes)) {
-                try {
-                    ipClient.setTcpBufferSizes(tcpBufferSizes);
-                } catch (RemoteException e) {
-                    e.rethrowFromSystemServer();
-                }
-            }
-
-            final ProvisioningConfiguration provisioningConfiguration;
+                ipClient.setTcpBufferSizes(tcpBufferSizes);
+            }
+
+            ipClient.startProvisioning(createProvisioningConfiguration(config));
+        }
+
+        private static ProvisioningConfiguration createProvisioningConfiguration(
+                @NonNull final IpConfiguration config) {
             if (config.getIpAssignment() == IpAssignment.STATIC) {
-                provisioningConfiguration = new ProvisioningConfiguration.Builder()
+                return new ProvisioningConfiguration.Builder()
                         .withStaticConfiguration(config.getStaticIpConfiguration())
                         .build();
-            } else {
-                provisioningConfiguration = new ProvisioningConfiguration.Builder()
+            }
+            return new ProvisioningConfiguration.Builder()
                         .withProvisioningTimeoutMs(0)
                         .build();
-            }
-
-            try {
-                ipClient.startProvisioning(provisioningConfiguration.toStableParcelable());
-            } catch (RemoteException e) {
-                e.rethrowFromSystemServer();
-            }
-        }
-
-        void restart(){
-            if (DBG) Log.d(TAG, "reconnecting Etherent");
+        }
+
+        void restart() {
+            restart(null);
+        }
+
+        void restart(@Nullable final IEthernetNetworkManagementListener listener){
+            if (DBG) Log.d(TAG, "reconnecting Ethernet");
             stop();
-            start();
+            start(listener);
         }
 
         @Override
@@ -614,7 +725,6 @@
                     + "hwAddress: " + mHwAddress + ", "
                     + "networkCapabilities: " + mCapabilities + ", "
                     + "networkAgent: " + mNetworkAgent + ", "
-                    + "score: " + getNetworkScore() + ", "
                     + "ipClient: " + mIpClient + ","
                     + "linkProperties: " + mLinkProperties
                     + "}";
@@ -630,10 +740,7 @@
             NetworkInterfaceState ifaceState = mTrackingInterfaces.get(iface);
             pw.println(iface + ":" + ifaceState);
             pw.increaseIndent();
-            final IIpClient ipClient = ifaceState.mIpClient;
-            if (ipClient != null) {
-                IpClientUtil.dumpIpClient(ipClient, fd, pw, args);
-            } else {
+            if (null == ifaceState.mIpClient) {
                 pw.println("IpClient is null");
             }
             pw.decreaseIndent();
